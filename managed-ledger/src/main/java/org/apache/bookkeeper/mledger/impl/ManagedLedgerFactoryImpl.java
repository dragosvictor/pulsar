--- conflicted
+++ resolved
@@ -623,27 +623,15 @@
                                         throwable);
                             }
                         }
-<<<<<<< HEAD
-                    }
-                }));
-            }
-        }));
-        return FutureUtil.waitForAll(futures).thenAcceptAsync(__ -> {
-            openTelemetryManagedLedgerCacheStats.close();
-            openTelemetryManagedCursorStats.close();
-            openTelemetryManagedLedgerStats.close();
-            //wait for tasks in scheduledExecutor executed.
-            scheduledExecutor.shutdownNow();
-            entryCacheManager.clear();
-        });
-=======
                     }));
                 }).thenAcceptAsync(__ -> {
+                    openTelemetryManagedLedgerCacheStats.close();
+                    openTelemetryManagedCursorStats.close();
+                    openTelemetryManagedLedgerStats.close();
                     //wait for tasks in scheduledExecutor executed.
                     scheduledExecutor.shutdownNow();
                     entryCacheManager.clear();
                 });
->>>>>>> fb80007a
     }
 
     @Override
