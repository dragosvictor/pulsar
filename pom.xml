<?xml version="1.0" encoding="UTF-8"?>
<!--

    Licensed to the Apache Software Foundation (ASF) under one
    or more contributor license agreements.  See the NOTICE file
    distributed with this work for additional information
    regarding copyright ownership.  The ASF licenses this file
    to you under the Apache License, Version 2.0 (the
    "License"); you may not use this file except in compliance
    with the License.  You may obtain a copy of the License at

      http://www.apache.org/licenses/LICENSE-2.0

    Unless required by applicable law or agreed to in writing,
    software distributed under the License is distributed on an
    "AS IS" BASIS, WITHOUT WARRANTIES OR CONDITIONS OF ANY
    KIND, either express or implied.  See the License for the
    specific language governing permissions and limitations
    under the License.

-->
<project xmlns="http://maven.apache.org/POM/4.0.0" xmlns:xsi="http://www.w3.org/2001/XMLSchema-instance"
  xsi:schemaLocation="http://maven.apache.org/POM/4.0.0 http://maven.apache.org/xsd/maven-4.0.0.xsd">
  <modelVersion>4.0.0</modelVersion>
  <packaging>pom</packaging>
  <parent>
    <groupId>org.apache</groupId>
    <artifactId>apache</artifactId>
    <version>29</version>
  </parent>

  <groupId>org.apache.pulsar</groupId>
  <artifactId>pulsar</artifactId>

  <version>3.3.0-SNAPSHOT</version>

  <name>Pulsar</name>
  <description>Pulsar is a distributed pub-sub messaging platform with a very
flexible messaging model and an intuitive client API.</description>
  <url>https://github.com/apache/pulsar</url>

  <organization>
    <name>Apache Software Foundation</name>
    <url>https://www.apache.org/</url>
  </organization>
  <inceptionYear>2017</inceptionYear>

  <developers>
    <developer>
      <organization>Apache Pulsar developers</organization>
      <organizationUrl>https://pulsar.apache.org/</organizationUrl>
    </developer>
  </developers>

  <licenses>
    <license>
      <name>Apache License, Version 2.0</name>
      <url>https://www.apache.org/licenses/LICENSE-2.0.txt</url>
      <distribution>repo</distribution>
    </license>
  </licenses>

  <scm>
    <url>https://github.com/apache/pulsar</url>
    <connection>scm:git:https://github.com/apache/pulsar.git</connection>
    <developerConnection>scm:git:ssh://git@github.com:apache/pulsar.git</developerConnection>
  </scm>

  <ciManagement>
    <system>GitHub Actions</system>
    <url>https://github.com/apache/pulsar/actions</url>
  </ciManagement>

  <issueManagement>
    <system>Github</system>
    <url>https://github.com/apache/pulsar/issues</url>
  </issueManagement>

  <properties>
    <maven.compiler.source>17</maven.compiler.source>
    <maven.compiler.target>17</maven.compiler.target>
    <pulsar.broker.compiler.release>${maven.compiler.target}</pulsar.broker.compiler.release>
    <pulsar.client.compiler.release>8</pulsar.client.compiler.release>

    <pulsar.client.python.version>3.4.0</pulsar.client.python.version>

    <!--config keys to configure test selection -->
    <include>**/Test*.java,**/*Test.java,**/*Tests.java,**/*TestCase.java</include>
    <exclude/>
    <groups/>
    <excludedGroups>quarantine</excludedGroups>

    <project.build.sourceEncoding>UTF-8</project.build.sourceEncoding>
    <project.reporting.outputEncoding>UTF-8</project.reporting.outputEncoding>
    <project.build.outputTimestamp>2023-12-28T19:33:08Z</project.build.outputTimestamp>
    <redirectTestOutputToFile>true</redirectTestOutputToFile>

    <!-- By default build for local Docker platform.
         To create multi-arch image, pass -Ddocker.platforms=linux/arm64,linux/amd64
    -->
    <docker.platforms></docker.platforms>

    <!-- required for running tests on JDK11+ -->
    <test.additional.args>
      --add-opens java.base/jdk.internal.loader=ALL-UNNAMED
      --add-opens java.base/java.lang=ALL-UNNAMED <!--Mockito-->
      --add-opens java.base/java.io=ALL-UNNAMED <!--Bookkeeper NativeIO-->
      --add-opens java.base/java.util=ALL-UNNAMED <!--System Lambda-->
      --add-opens java.base/sun.net=ALL-UNNAMED <!--netty.DnsResolverUtil-->
      --add-opens java.management/sun.management=ALL-UNNAMED <!--JvmDefaultGCMetricsLogger & MBeanStatsGenerator-->
      --add-opens jdk.management/com.sun.management.internal=ALL-UNNAMED <!--MBeanStatsGenerator-->
      --add-opens java.base/jdk.internal.platform=ALL-UNNAMED <!--LinuxInfoUtils-->
    </test.additional.args>
    <testReuseFork>true</testReuseFork>
    <testForkCount>4</testForkCount>
    <testRealAWS>false</testRealAWS>
    <testRetryCount>1</testRetryCount>
    <testFailFast>true</testFailFast>
    <testFailFastFile></testFailFastFile>
    <testJacocoAgentArgument/>
    <integrationtest.coverage.enabled>false</integrationtest.coverage.enabled>
    <integrationtest.coverage.dir>${project.build.directory}</integrationtest.coverage.dir>
    <!-- skip jacoco report by default since it's not a proper aggregate report -->
    <jacoco.report.skip>true</jacoco.report.skip>
    <testHeapDumpPath>/tmp</testHeapDumpPath>
    <surefire.shutdown>kill</surefire.shutdown>
    <docker.organization>apachepulsar</docker.organization>
    <skipSourceReleaseAssembly>false</skipSourceReleaseAssembly>
    <skipBuildDistribution>false</skipBuildDistribution>
    <shadePluginPhase>package</shadePluginPhase>
    <narPluginPhase>package</narPluginPhase>

    <!-- apache commons -->
    <commons-compress.version>1.21</commons-compress.version>

    <bookkeeper.version>4.16.3</bookkeeper.version>
    <zookeeper.version>3.9.1</zookeeper.version>
    <commons-cli.version>1.5.0</commons-cli.version>
    <commons-text.version>1.10.0</commons-text.version>
    <snappy.version>1.1.10.5</snappy.version> <!-- ZooKeeper server -->
    <dropwizardmetrics.version>4.1.12.1</dropwizardmetrics.version> <!-- ZooKeeper server -->
    <curator.version>5.1.0</curator.version>
    <netty.version>4.1.104.Final</netty.version>
    <netty-iouring.version>0.0.24.Final</netty-iouring.version>
    <jetty.version>9.4.53.v20231009</jetty.version>
    <conscrypt.version>2.5.2</conscrypt.version>
    <jersey.version>2.34</jersey.version>
    <athenz.version>1.10.50</athenz.version>
    <prometheus.version>0.16.0</prometheus.version>
    <vertx.version>4.3.8</vertx.version>
    <rocksdb.version>7.9.2</rocksdb.version>
    <slf4j.version>1.7.32</slf4j.version>
    <commons.collections4.version>4.4</commons.collections4.version>
    <log4j2.version>2.18.0</log4j2.version>
    <bouncycastle.version>1.75</bouncycastle.version>
    <bouncycastle.bcpkix-fips.version>1.0.6</bouncycastle.bcpkix-fips.version>
    <bouncycastle.bc-fips.version>1.0.2.4</bouncycastle.bc-fips.version>
    <jackson.version>2.14.2</jackson.version>
    <reflections.version>0.10.2</reflections.version>
    <swagger.version>1.6.2</swagger.version>
    <puppycrawl.checkstyle.version>8.37</puppycrawl.checkstyle.version>
    <docker-maven.version>0.43.3</docker-maven.version>
    <docker.verbose>true</docker.verbose>
    <typetools.version>0.5.0</typetools.version>
    <protobuf3.version>3.19.6</protobuf3.version>
    <protoc3.version>${protobuf3.version}</protoc3.version>
    <grpc.version>1.55.3</grpc.version>
    <google-http-client.version>1.41.0</google-http-client.version>
    <perfmark.version>0.26.0</perfmark.version>
    <protoc-gen-grpc-java.version>${grpc.version}</protoc-gen-grpc-java.version>
    <gson.version>2.8.9</gson.version>
    <system-lambda.version>1.2.1</system-lambda.version>
    <sketches.version>0.8.3</sketches.version>
    <hbc-core.version>2.2.0</hbc-core.version>
    <cassandra.version>3.11.2</cassandra.version>
    <aerospike-client.version>4.5.0</aerospike-client.version>
    <kafka-client.version>3.4.0</kafka-client.version>
    <rabbitmq-client.version>5.18.0</rabbitmq-client.version>
    <aws-sdk.version>1.12.262</aws-sdk.version>
    <avro.version>1.11.3</avro.version>
    <joda.version>2.10.10</joda.version>
    <jclouds.version>2.5.0</jclouds.version>
    <guice.version>5.1.0</guice.version>
    <sqlite-jdbc.version>3.42.0.0</sqlite-jdbc.version>
    <mysql-jdbc.version>8.0.11</mysql-jdbc.version>
    <postgresql-jdbc.version>42.5.1</postgresql-jdbc.version>
    <clickhouse-jdbc.version>0.4.6</clickhouse-jdbc.version>
    <mariadb-jdbc.version>2.7.5</mariadb-jdbc.version>
    <openmldb-jdbc.version>0.4.4-hotfix1</openmldb-jdbc.version>
    <hdfs-offload-version3>3.3.5</hdfs-offload-version3>
    <json-smart.version>2.4.10</json-smart.version>
    <opensearch.version>1.2.4</opensearch.version>
    <elasticsearch-java.version>8.5.2</elasticsearch-java.version>
    <debezium.version>1.9.7.Final</debezium.version>
    <debezium.postgresql.version>42.5.0</debezium.postgresql.version>
    <debezium.mysql.version>8.0.30</debezium.mysql.version>
    <!-- Override version that brings CVE-2022-3143 with debezium -->
    <wildfly-elytron.version>1.15.16.Final</wildfly-elytron.version>
    <jsonwebtoken.version>0.11.1</jsonwebtoken.version>
    <opencensus.version>0.28.0</opencensus.version>
    <hadoop2.version>2.10.2</hadoop2.version>
    <hadoop3.version>3.3.5</hadoop3.version>
    <hbase.version>2.4.16</hbase.version>
    <guava.version>32.1.2-jre</guava.version>
    <jcip.version>1.0</jcip.version>
    <prometheus-jmx.version>0.16.1</prometheus-jmx.version>
    <confluent.version>6.2.8</confluent.version>
    <aircompressor.version>0.20</aircompressor.version>
    <asynchttpclient.version>2.12.1</asynchttpclient.version>
    <jcommander.version>1.82</jcommander.version>
    <commons-lang3.version>3.11</commons-lang3.version>
    <commons-configuration.version>1.10</commons-configuration.version>
    <commons-io.version>2.8.0</commons-io.version>
    <commons-codec.version>1.15</commons-codec.version>
    <javax.ws.rs-api.version>2.1</javax.ws.rs-api.version>
    <hdrHistogram.version>2.1.9</hdrHistogram.version>
    <javax.servlet-api>3.1.0</javax.servlet-api>
    <caffeine.version>2.9.1</caffeine.version>
    <java-semver.version>0.9.0</java-semver.version>
    <jline.version>2.14.6</jline.version>
    <jline3.version>3.21.0</jline3.version>
    <hppc.version>0.9.1</hppc.version>
    <spark-streaming_2.10.version>2.1.0</spark-streaming_2.10.version>
    <assertj-core.version>3.24.2</assertj-core.version>
    <lombok.version>1.18.30</lombok.version>
    <javax.annotation-api.version>1.3.2</javax.annotation-api.version>
    <jaxb-api>2.3.1</jaxb-api>
    <javax.activation.version>1.2.0</javax.activation.version>
    <jakarta.activation.version>1.2.2</jakarta.activation.version>
    <jakarta.xml.bind.version>2.3.3</jakarta.xml.bind.version>
    <jakarta.validation.version>2.0.2</jakarta.validation.version>
    <jna.version>5.12.1</jna.version>
    <kubernetesclient.version>18.0.0</kubernetesclient.version>
    <okhttp3.version>4.9.3</okhttp3.version>
    <!-- use okio version that matches the okhttp3 version -->
    <okio.version>3.4.0</okio.version>
    <!-- override kotlin-stdlib used by okio in order to address CVE-2020-29582 -->
    <kotlin-stdlib.version>1.8.20</kotlin-stdlib.version>
    <nsq-client.version>1.0</nsq-client.version>
    <cron-utils.version>9.1.6</cron-utils.version>
    <spring.version>5.3.27</spring.version>
    <apache-http-client.version>4.5.13</apache-http-client.version>
    <apache-httpcomponents.version>4.4.15</apache-httpcomponents.version>
    <jetcd.version>0.7.5</jetcd.version>
    <snakeyaml.version>2.0</snakeyaml.version>
    <ant.version>1.10.12</ant.version>
    <seancfoley.ipaddress.version>5.3.3</seancfoley.ipaddress.version>
    <disruptor.version>3.4.3</disruptor.version>
    <zstd-jni.version>1.5.2-3</zstd-jni.version>
    <netty-reactive-streams.version>2.0.6</netty-reactive-streams.version>
    <opentelemetry.version>1.34.0</opentelemetry.version>

    <!-- test dependencies -->
    <testcontainers.version>1.18.3</testcontainers.version>
    <hamcrest.version>2.2</hamcrest.version>
    <restassured.version>5.4.0</restassured.version>

    <!-- Set docker-java.version to the version of docker-java used in Testcontainers -->
    <docker-java.version>3.3.0</docker-java.version>
    <kerby.version>1.1.1</kerby.version>
    <testng.version>7.7.1</testng.version>
    <mockito.version>5.6.0</mockito.version>
    <javassist.version>3.25.0-GA</javassist.version>
    <skyscreamer.version>1.5.0</skyscreamer.version>
    <objenesis.version>3.3</objenesis.version> <!-- should match mockito-core objenesis version -->
    <awaitility.version>4.2.0</awaitility.version>
    <jettison.version>1.5.4</jettison.version>
    <woodstox.version>5.4.0</woodstox.version>
    <wiremock.version>2.33.2</wiremock.version>

    <!-- Plugin dependencies -->
    <protobuf-maven-plugin.version>0.6.1</protobuf-maven-plugin.version>
    <exec-maven-plugin.version>3.0.0</exec-maven-plugin.version>
    <license-maven-plugin.version>4.1</license-maven-plugin.version>
    <directory-maven-plugin.version>1.0</directory-maven-plugin.version>
    <maven-enforcer-plugin.version>3.3.0</maven-enforcer-plugin.version>
    <!-- surefire.version is defined in apache parent pom -->
    <!-- it is used for surefire, failsafe and surefire-report plugins -->
    <surefire.version>3.1.0</surefire.version>
    <maven-assembly-plugin.version>3.5.0</maven-assembly-plugin.version>
    <maven-compiler-plugin.version>3.11.0</maven-compiler-plugin.version>
    <maven-dependency-plugin.version>3.5.0</maven-dependency-plugin.version>
    <maven-modernizer-plugin.version>2.3.0</maven-modernizer-plugin.version>
    <maven-shade-plugin>3.4.1</maven-shade-plugin>
    <maven-antrun-plugin.version>3.1.0</maven-antrun-plugin.version>
    <properties-maven-plugin.version>1.1.0</properties-maven-plugin.version>
    <nifi-nar-maven-plugin.version>1.5.0</nifi-nar-maven-plugin.version>
    <maven-checkstyle-plugin.version>3.1.2</maven-checkstyle-plugin.version>
    <git-commit-id-plugin.version>4.9.10</git-commit-id-plugin.version>
    <wagon-ssh-external.version>3.5.3</wagon-ssh-external.version>
    <os-maven-plugin.version>1.7.0</os-maven-plugin.version>
    <jacoco-maven-plugin.version>0.8.11</jacoco-maven-plugin.version>
    <spotbugs-maven-plugin.version>4.7.3.6</spotbugs-maven-plugin.version>
    <spotbugs.version>4.7.3</spotbugs.version>
    <errorprone.version>2.24.0</errorprone.version>
    <errorprone-slf4j.version>0.1.21</errorprone-slf4j.version>
    <j2objc-annotations.version>1.3</j2objc-annotations.version>
    <lightproto-maven-plugin.version>0.4</lightproto-maven-plugin.version>
    <dependency-check-maven.version>9.0.7</dependency-check-maven.version>
    <roaringbitmap.version>0.9.44</roaringbitmap.version>
    <extra-enforcer-rules.version>1.6.1</extra-enforcer-rules.version>
    <oshi.version>6.4.0</oshi.version>
    <checkerframework.version>3.33.0</checkerframework.version>

    <!-- Used to configure rename.netty.native. Libs -->
    <rename.netty.native.libs>rename-netty-native-libs.sh</rename.netty.native.libs>
  </properties>

  <dependencyManagement>
    <dependencies>

      <dependency>
        <groupId>org.jline</groupId>
        <artifactId>jline</artifactId>
        <version>${jline3.version}</version>
      </dependency>

      <dependency>
        <groupId>org.asynchttpclient</groupId>
        <artifactId>async-http-client</artifactId>
        <version>${asynchttpclient.version}</version>
        <exclusions>
          <exclusion>
            <groupId>io.netty</groupId>
            <artifactId>*</artifactId>
          </exclusion>
          <exclusion>
            <groupId>com.typesafe.netty</groupId>
            <artifactId>netty-reactive-streams</artifactId>
          </exclusion>
        </exclusions>
      </dependency>

      <dependency>
        <groupId>org.testng</groupId>
        <artifactId>testng</artifactId>
        <version>${testng.version}</version>
        <exclusions>
            <exclusion>
                <groupId>org.yaml</groupId>
                <artifactId>*</artifactId>
            </exclusion>
        </exclusions>
      </dependency>

      <dependency>
        <groupId>org.hamcrest</groupId>
        <artifactId>hamcrest</artifactId>
        <version>${hamcrest.version}</version>
        <scope>test</scope>
      </dependency>

      <dependency>
        <groupId>org.awaitility</groupId>
        <artifactId>awaitility</artifactId>
        <version>${awaitility.version}</version>
        <scope>test</scope>
      </dependency>

      <dependency>
        <groupId>org.mockito</groupId>
        <artifactId>mockito-core</artifactId>
        <version>${mockito.version}</version>
      </dependency>

      <dependency>
        <groupId>org.apache.zookeeper</groupId>
        <artifactId>zookeeper</artifactId>
        <version>${zookeeper.version}</version>
        <exclusions>
          <exclusion>
            <groupId>ch.qos.logback</groupId>
            <artifactId>logback-core</artifactId>
          </exclusion>
          <exclusion>
            <groupId>ch.qos.logback</groupId>
            <artifactId>logback-classic</artifactId>
          </exclusion>
          <exclusion>
            <groupId>io.netty</groupId>
            <artifactId>netty-tcnative</artifactId>
          </exclusion>
        </exclusions>
      </dependency>
      <dependency>
        <groupId>org.apache.zookeeper</groupId>
        <artifactId>zookeeper-jute</artifactId>
        <version>${zookeeper.version}</version>
      </dependency>
      <dependency>
        <groupId>commons-cli</groupId>
        <artifactId>commons-cli</artifactId>
        <version>${commons-cli.version}</version>
      </dependency>
      <dependency>
        <groupId>io.dropwizard.metrics</groupId>
        <artifactId>metrics-core</artifactId>
        <version>${dropwizardmetrics.version}</version>
      </dependency>
      <dependency>
        <groupId>io.dropwizard.metrics</groupId>
        <artifactId>metrics-graphite</artifactId>
        <version>${dropwizardmetrics.version}</version>
        <exclusions>
          <exclusion>
            <groupId>com.rabbitmq</groupId>
            <artifactId>amqp-client</artifactId>
          </exclusion>
        </exclusions>
      </dependency>
      <dependency>
        <groupId>io.dropwizard.metrics</groupId>
        <artifactId>metrics-jvm</artifactId>
        <version>${dropwizardmetrics.version}</version>
      </dependency>
      <dependency>
        <groupId>org.xerial.snappy</groupId>
        <artifactId>snappy-java</artifactId>
        <version>${snappy.version}</version>
      </dependency>
      <dependency>
        <groupId>org.apache.zookeeper</groupId>
        <artifactId>zookeeper</artifactId>
        <classifier>tests</classifier>
        <version>${zookeeper.version}</version>
        <exclusions>
          <exclusion>
            <groupId>ch.qos.logback</groupId>
            <artifactId>logback-core</artifactId>
          </exclusion>
          <exclusion>
            <groupId>ch.qos.logback</groupId>
            <artifactId>logback-classic</artifactId>
          </exclusion>
          <exclusion>
            <groupId>io.netty</groupId>
            <artifactId>netty-tcnative</artifactId>
          </exclusion>
        </exclusions>
      </dependency>

      <dependency>
        <groupId>org.apache.bookkeeper</groupId>
        <artifactId>bookkeeper-server</artifactId>
        <version>${bookkeeper.version}</version>
        <exclusions>
          <exclusion>
            <groupId>org.bouncycastle</groupId>
            <artifactId>*</artifactId>
          </exclusion>
          <exclusion>
            <artifactId>slf4j-log4j12</artifactId>
            <groupId>org.slf4j</groupId>
          </exclusion>
          <exclusion>
            <artifactId>log4j</artifactId>
            <groupId>log4j</groupId>
          </exclusion>
          <exclusion>
            <groupId>org.jboss.netty</groupId>
            <artifactId>netty</artifactId>
          </exclusion>
          <!-- exclude all netty dependencies, use whatever pulsar is using -->
          <exclusion>
            <groupId>io.netty</groupId>
            <artifactId>netty-*</artifactId>
          </exclusion>
        </exclusions>
      </dependency>

      <dependency>
        <groupId>org.apache.bookkeeper</groupId>
        <artifactId>cpu-affinity</artifactId>
        <version>${bookkeeper.version}</version>
      </dependency>

      <dependency>
        <groupId>io.vertx</groupId>
        <artifactId>vertx-core</artifactId>
        <version>${vertx.version}</version>
      </dependency>
      <dependency>
        <groupId>io.vertx</groupId>
        <artifactId>vertx-web</artifactId>
        <version>${vertx.version}</version>
      </dependency>

      <dependency>
         <groupId>org.apache.curator</groupId>
         <artifactId>curator-recipes</artifactId>
         <version>${curator.version}</version>
         <exclusions>
             <exclusion>
                 <groupId>org.apache.zookeeper</groupId>
                 <artifactId>*</artifactId>
             </exclusion>
         </exclusions>
      </dependency>

      <dependency>
        <groupId>org.apache.bookkeeper</groupId>
        <artifactId>bookkeeper-common-allocator</artifactId>
        <version>${bookkeeper.version}</version>
      </dependency>

      <dependency>
        <groupId>org.apache.bookkeeper</groupId>
        <artifactId>bookkeeper-tools-framework</artifactId>
        <version>${bookkeeper.version}</version>
      </dependency>

      <!-- reflection libs -->
      <dependency>
        <groupId>org.reflections</groupId>
        <artifactId>reflections</artifactId>
        <version>${reflections.version}</version>
      </dependency>

      <!-- exclude the grpc version from bookkeeper and use the one defined here -->
      <dependency>
        <groupId>org.apache.bookkeeper</groupId>
        <artifactId>stream-storage-java-client</artifactId>
        <version>${bookkeeper.version}</version>
        <exclusions>
          <exclusion>
            <groupId>io.grpc</groupId>
            <artifactId>grpc-all</artifactId>
          </exclusion>
          <exclusion>
            <groupId>io.grpc</groupId>
            <artifactId>grpc-testing</artifactId>
          </exclusion>
          <exclusion>
            <groupId>io.grpc</groupId>
            <artifactId>grpc-okhttp</artifactId>
          </exclusion>
          <exclusion>
            <groupId>com.squareup.okhttp</groupId>
            <artifactId>okhttp</artifactId>
          </exclusion>
          <exclusion>
            <groupId>com.squareup.okio</groupId>
            <artifactId>okio</artifactId>
          </exclusion>
          <exclusion>
            <artifactId>jose4j</artifactId>
            <groupId>org.bitbucket.b_c</groupId>
          </exclusion>
        </exclusions>
      </dependency>

      <!-- exclude the grpc version from bookkeeper and use the one defined here -->
      <dependency>
        <groupId>org.apache.bookkeeper</groupId>
        <artifactId>stream-storage-server</artifactId>
        <version>${bookkeeper.version}</version>
        <exclusions>
          <exclusion>
            <groupId>io.grpc</groupId>
            <artifactId>grpc-all</artifactId>
          </exclusion>
          <exclusion>
            <groupId>io.grpc</groupId>
            <artifactId>grpc-okhttp</artifactId>
          </exclusion>
          <exclusion>
            <groupId>com.squareup.okhttp</groupId>
            <artifactId>okhttp</artifactId>
          </exclusion>
          <exclusion>
            <groupId>com.squareup.okio</groupId>
            <artifactId>okio</artifactId>
          </exclusion>
          <exclusion>
            <groupId>org.codehaus.jackson</groupId>
            <artifactId>jackson-mapper-asl</artifactId>
          </exclusion>
          <exclusion>
            <groupId>org.inferred</groupId>
            <artifactId>freebuilder</artifactId>
          </exclusion>
        </exclusions>
      </dependency>

      <dependency>
        <groupId>org.apache.bookkeeper</groupId>
        <artifactId>bookkeeper-common</artifactId>
        <version>${bookkeeper.version}</version>
      </dependency>

      <dependency>
        <groupId>org.apache.bookkeeper.stats</groupId>
        <artifactId>bookkeeper-stats-api</artifactId>
        <version>${bookkeeper.version}</version>
      </dependency>

      <dependency>
        <groupId>org.apache.bookkeeper.stats</groupId>
        <artifactId>datasketches-metrics-provider</artifactId>
        <version>${bookkeeper.version}</version>
        <exclusions>
          <exclusion>
            <artifactId>slf4j-log4j12</artifactId>
            <groupId>org.slf4j</groupId>
          </exclusion>
        </exclusions>
      </dependency>

      <dependency>
        <groupId>org.apache.bookkeeper.stats</groupId>
        <artifactId>prometheus-metrics-provider</artifactId>
        <version>${bookkeeper.version}</version>
      </dependency>

      <dependency>
        <groupId>org.rocksdb</groupId>
        <artifactId>rocksdbjni</artifactId>
        <version>${rocksdb.version}</version>
      </dependency>

      <dependency>
        <groupId>org.eclipse.jetty</groupId>
        <artifactId>jetty-server</artifactId>
        <version>${jetty.version}</version>
      </dependency>

      <dependency>
        <groupId>org.eclipse.jetty</groupId>
        <artifactId>jetty-alpn-conscrypt-server</artifactId>
        <version>${jetty.version}</version>
      </dependency>

      <dependency>
        <groupId>org.conscrypt</groupId>
        <artifactId>conscrypt-openjdk-uber</artifactId>
        <version>${conscrypt.version}</version>
      </dependency>

      <dependency>
        <groupId>org.eclipse.jetty</groupId>
        <artifactId>jetty-bom</artifactId>
        <version>${jetty.version}</version>
        <type>pom</type>
        <scope>import</scope>
      </dependency>

      <dependency>
        <groupId>io.netty</groupId>
        <artifactId>netty-bom</artifactId>
        <version>${netty.version}</version>
        <type>pom</type>
        <scope>import</scope>
      </dependency>

      <dependency>
        <groupId>io.netty.incubator</groupId>
        <artifactId>netty-incubator-transport-classes-io_uring</artifactId>
        <version>${netty-iouring.version}</version>
      </dependency>
      <dependency>
        <groupId>io.netty.incubator</groupId>
        <artifactId>netty-incubator-transport-native-io_uring</artifactId>
        <version>${netty-iouring.version}</version>
      </dependency>
      <dependency>
        <groupId>io.netty.incubator</groupId>
        <artifactId>netty-incubator-transport-native-io_uring</artifactId>
        <version>${netty-iouring.version}</version>
        <classifier>linux-x86_64</classifier>
      </dependency>
      <dependency>
        <groupId>io.netty.incubator</groupId>
        <artifactId>netty-incubator-transport-native-io_uring</artifactId>
        <version>${netty-iouring.version}</version>
        <classifier>linux-aarch_64</classifier>
      </dependency>

      <dependency>
        <groupId>com.beust</groupId>
        <artifactId>jcommander</artifactId>
        <version>${jcommander.version}</version>
      </dependency>

      <dependency>
        <groupId>com.google.guava</groupId>
        <artifactId>guava</artifactId>
        <version>${guava.version}</version>
      </dependency>

      <dependency>
        <groupId>com.google.inject</groupId>
        <artifactId>guice</artifactId>
        <version>${guice.version}</version>
      </dependency>

      <dependency>
        <groupId>com.google.inject.extensions</groupId>
        <artifactId>guice-assistedinject</artifactId>
        <version>${guice.version}</version>
      </dependency>

      <dependency>
        <groupId>org.apache.commons</groupId>
        <artifactId>commons-lang3</artifactId>
        <version>${commons-lang3.version}</version>
      </dependency>

      <dependency>
        <groupId>org.apache.commons</groupId>
        <artifactId>commons-compress</artifactId>
        <version>${commons-compress.version}</version>
      </dependency>

      <dependency>
        <groupId>commons-configuration</groupId>
        <artifactId>commons-configuration</artifactId>
        <version>${commons-configuration.version}</version>
      </dependency>

      <dependency>
        <groupId>commons-io</groupId>
        <artifactId>commons-io</artifactId>
        <version>${commons-io.version}</version>
      </dependency>

      <dependency>
        <groupId>org.apache.commons</groupId>
        <artifactId>commons-text</artifactId>
        <version>${commons-text.version}</version>
      </dependency>

      <dependency>
        <groupId>org.slf4j</groupId>
        <artifactId>slf4j-api</artifactId>
        <version>${slf4j.version}</version>
      </dependency>

      <dependency>
        <groupId>org.slf4j</groupId>
        <artifactId>slf4j-simple</artifactId>
        <version>${slf4j.version}</version>
      </dependency>

      <dependency>
        <groupId>org.slf4j</groupId>
        <artifactId>jcl-over-slf4j</artifactId>
        <version>${slf4j.version}</version>
      </dependency>

      <dependency>
        <groupId>org.apache.logging.log4j</groupId>
        <artifactId>log4j-bom</artifactId>
        <version>${log4j2.version}</version>
        <type>pom</type>
        <scope>import</scope>
      </dependency>

      <dependency>
        <groupId>commons-codec</groupId>
        <artifactId>commons-codec</artifactId>
        <version>${commons-codec.version}</version>
      </dependency>

      <dependency>
        <groupId>org.glassfish.jersey.core</groupId>
        <artifactId>jersey-server</artifactId>
        <version>${jersey.version}</version>
      </dependency>

      <dependency>
        <groupId>org.glassfish.jersey.core</groupId>
        <artifactId>jersey-client</artifactId>
        <version>${jersey.version}</version>
      </dependency>

      <dependency>
        <groupId>org.glassfish.jersey.inject</groupId>
        <artifactId>jersey-hk2</artifactId>
        <version>${jersey.version}</version>
      </dependency>

      <dependency>
        <groupId>org.glassfish.jersey.containers</groupId>
        <artifactId>jersey-container-servlet-core</artifactId>
        <version>${jersey.version}</version>
      </dependency>

      <dependency>
        <groupId>org.glassfish.jersey.containers</groupId>
        <artifactId>jersey-container-servlet</artifactId>
        <version>${jersey.version}</version>
      </dependency>

      <dependency>
        <groupId>javax.ws.rs</groupId>
        <artifactId>javax.ws.rs-api</artifactId>
        <version>${javax.ws.rs-api.version}</version>
      </dependency>

      <dependency>
        <groupId>org.glassfish.jersey.media</groupId>
        <artifactId>jersey-media-json-jackson</artifactId>
        <version>${jersey.version}</version>
        <exclusions>
          <exclusion>
            <groupId>jakarta.activation</groupId>
            <artifactId>jakarta.activation-api</artifactId>
          </exclusion>
        </exclusions>
      </dependency>

      <dependency>
        <groupId>org.glassfish.jersey.media</groupId>
        <artifactId>jersey-media-multipart</artifactId>
        <version>${jersey.version}</version>
      </dependency>

      <dependency>
        <groupId>net.java.dev.jna</groupId>
        <artifactId>jna</artifactId>
        <version>${jna.version}</version>
      </dependency>

      <dependency>
        <groupId>com.github.docker-java</groupId>
        <artifactId>docker-java-core</artifactId>
        <version>${docker-java.version}</version>
        <exclusions>
          <exclusion>
            <groupId>org.bouncycastle</groupId>
            <artifactId>*</artifactId>
          </exclusion>
        </exclusions>
      </dependency>
      <dependency>
        <groupId>com.github.docker-java</groupId>
        <artifactId>docker-java-api</artifactId>
        <version>${docker-java.version}</version>
      </dependency>
      <dependency>
        <groupId>com.github.docker-java</groupId>
        <artifactId>docker-java-transport-zerodep</artifactId>
        <version>${docker-java.version}</version>
      </dependency>

      <dependency>
        <groupId>com.fasterxml.jackson</groupId>
        <artifactId>jackson-bom</artifactId>
        <version>${jackson.version}</version>
        <type>pom</type>
        <scope>import</scope>
      </dependency>

      <dependency>
        <groupId>org.codehaus.jettison</groupId>
        <artifactId>jettison</artifactId>
        <version>${jettison.version}</version>
      </dependency>

      <dependency>
        <groupId>com.fasterxml.woodstox</groupId>
        <artifactId>woodstox-core</artifactId>
        <version>${woodstox.version}</version>
      </dependency>


      <dependency>
        <groupId>org.hdrhistogram</groupId>
        <artifactId>HdrHistogram</artifactId>
        <version>${hdrHistogram.version}</version>
      </dependency>

      <dependency>
        <groupId>io.swagger</groupId>
        <artifactId>swagger-core</artifactId>
        <version>${swagger.version}</version>
      </dependency>

      <dependency>
        <groupId>io.swagger</groupId>
        <artifactId>swagger-annotations</artifactId>
        <version>${swagger.version}</version>
      </dependency>

      <dependency>
        <groupId>javax.servlet</groupId>
        <artifactId>javax.servlet-api</artifactId>
        <version>${javax.servlet-api}</version>
      </dependency>

      <dependency>
        <groupId>com.github.ben-manes.caffeine</groupId>
        <artifactId>caffeine</artifactId>
        <version>${caffeine.version}</version>
      </dependency>

      <dependency>
        <groupId>org.bouncycastle</groupId>
        <artifactId>bcpkix-jdk18on</artifactId>
        <version>${bouncycastle.version}</version>
      </dependency>

      <dependency>
        <groupId>com.cronutils</groupId>
        <artifactId>cron-utils</artifactId>
        <version>${cron-utils.version}</version>
        <exclusions>
          <exclusion>
            <groupId>org.glassfish</groupId>
            <artifactId>javax.el</artifactId>
          </exclusion>
        </exclusions>
      </dependency>

      <dependency>
        <groupId>com.yahoo.athenz</groupId>
        <artifactId>athenz-zts-java-client-core</artifactId>
        <version>${athenz.version}</version>
      </dependency>

      <dependency>
        <groupId>com.yahoo.athenz</groupId>
        <artifactId>athenz-zpe-java-client</artifactId>
        <version>${athenz.version}</version>
      </dependency>

      <dependency>
        <groupId>com.yahoo.athenz</groupId>
        <artifactId>athenz-cert-refresher</artifactId>
        <version>${athenz.version}</version>
        <exclusions>
          <exclusion>
            <groupId>org.bouncycastle</groupId>
            <artifactId>*</artifactId>
          </exclusion>
        </exclusions>
      </dependency>

      <dependency>
        <groupId>com.yahoo.athenz</groupId>
        <artifactId>athenz-auth-core</artifactId>
        <version>${athenz.version}</version>
        <exclusions>
          <exclusion>
            <groupId>org.bouncycastle</groupId>
            <artifactId>*</artifactId>
          </exclusion>
        </exclusions>
      </dependency>

      <dependency>
        <groupId>com.github.zafarkhaja</groupId>
        <artifactId>java-semver</artifactId>
        <version>${java-semver.version}</version>
      </dependency>

      <dependency>
        <groupId>io.prometheus</groupId>
        <artifactId>simpleclient</artifactId>
        <version>${prometheus.version}</version>
      </dependency>

      <dependency>
        <groupId>io.prometheus</groupId>
        <artifactId>simpleclient_hotspot</artifactId>
        <version>${prometheus.version}</version>
      </dependency>

      <dependency>
        <groupId>io.prometheus</groupId>
        <artifactId>simpleclient_log4j2</artifactId>
        <version>${prometheus.version}</version>
      </dependency>

      <dependency>
        <groupId>io.prometheus</groupId>
        <artifactId>simpleclient_servlet</artifactId>
        <version>${prometheus.version}</version>
      </dependency>

      <dependency>
        <groupId>io.prometheus</groupId>
        <artifactId>simpleclient_jetty</artifactId>
        <version>${prometheus.version}</version>
      </dependency>

      <dependency>
        <groupId>io.prometheus</groupId>
        <artifactId>simpleclient_caffeine</artifactId>
        <version>${prometheus.version}</version>
      </dependency>

      <dependency>
        <groupId>com.carrotsearch</groupId>
        <artifactId>hppc</artifactId>
        <version>${hppc.version}</version>
      </dependency>

      <dependency>
        <groupId>io.etcd</groupId>
        <artifactId>jetcd-core</artifactId>
        <version>${jetcd.version}</version>
      </dependency>

      <dependency>
        <groupId>io.etcd</groupId>
        <artifactId>jetcd-test</artifactId>
        <version>${jetcd.version}</version>
      </dependency>

      <dependency>
        <groupId>org.apache.spark</groupId>
        <artifactId>spark-streaming_2.10</artifactId>
        <version>${spark-streaming_2.10.version}</version>
        <exclusions>
          <exclusion>
            <groupId>com.google.guava</groupId>
            <artifactId>guava</artifactId>
          </exclusion>
          <exclusion>
            <groupId>io.netty</groupId>
            <artifactId>netty-codec-http</artifactId>
          </exclusion>
          <exclusion>
            <groupId>io.netty</groupId>
            <artifactId>netty-transport-native-epoll</artifactId>
          </exclusion>
          <exclusion>
            <groupId>io.netty</groupId>
            <artifactId>netty</artifactId>
          </exclusion>
          <exclusion>
            <groupId>io.netty</groupId>
            <artifactId>netty-all</artifactId>
          </exclusion>
        </exclusions>
      </dependency>

      <dependency>
        <groupId>io.jsonwebtoken</groupId>
        <artifactId>jjwt-api</artifactId>
        <version>${jsonwebtoken.version}</version>
      </dependency>
      <dependency>
        <groupId>io.jsonwebtoken</groupId>
        <artifactId>jjwt-impl</artifactId>
        <version>${jsonwebtoken.version}</version>
      </dependency>
      <dependency>
        <groupId>io.jsonwebtoken</groupId>
        <artifactId>jjwt-jackson</artifactId>
        <version>${jsonwebtoken.version}</version>
      </dependency>

      <dependency>
        <groupId>net.jodah</groupId>
        <artifactId>typetools</artifactId>
        <version>${typetools.version}</version>
      </dependency>

      <dependency>
        <groupId>io.grpc</groupId>
        <artifactId>grpc-bom</artifactId>
        <version>${grpc.version}</version>
        <type>pom</type>
        <scope>import</scope>
      </dependency>

      <dependency>
        <groupId>io.grpc</groupId>
        <artifactId>grpc-all</artifactId>
        <version>${grpc.version}</version>
        <exclusions>
          <exclusion>
            <groupId>io.grpc</groupId>
            <artifactId>grpc-testing</artifactId>
          </exclusion>
          <exclusion>
            <groupId>io.grpc</groupId>
            <artifactId>grpc-okhttp</artifactId>
          </exclusion>
          <exclusion>
            <groupId>com.squareup.okhttp</groupId>
            <artifactId>okhttp</artifactId>
          </exclusion>
          <exclusion>
            <groupId>com.squareup.okio</groupId>
            <artifactId>okio</artifactId>
          </exclusion>
        </exclusions>
      </dependency>

      <dependency>
        <groupId>io.grpc</groupId>
        <artifactId>grpc-xds</artifactId>
        <version>${grpc.version}</version>
        <exclusions>
          <exclusion>
            <groupId>org.bouncycastle</groupId>
            <artifactId>*</artifactId>
          </exclusion>
        </exclusions>
      </dependency>

      <dependency>
        <groupId>com.google.http-client</groupId>
        <artifactId>google-http-client</artifactId>
        <version>${google-http-client.version}</version>
      </dependency>

      <dependency>
        <groupId>com.google.http-client</groupId>
        <artifactId>google-http-client-jackson2</artifactId>
        <version>${google-http-client.version}</version>
      </dependency>

      <dependency>
        <groupId>com.google.http-client</groupId>
        <artifactId>google-http-client-gson</artifactId>
        <version>${google-http-client.version}</version>
      </dependency>

      <dependency>
        <groupId>io.perfmark</groupId>
        <artifactId>perfmark-api</artifactId>
        <version>${perfmark.version}</version>
        <scope>runtime</scope>
        <exclusions>
          <exclusion>
            <artifactId>error_prone_annotations</artifactId>
            <groupId>com.google.errorprone</groupId>
          </exclusion>
        </exclusions>
      </dependency>

      <dependency>
        <groupId>com.google.protobuf</groupId>
        <artifactId>protobuf-bom</artifactId>
        <version>${protobuf3.version}</version>
        <type>pom</type>
        <scope>import</scope>
      </dependency>

      <dependency>
        <groupId>com.google.code.gson</groupId>
        <artifactId>gson</artifactId>
        <version>${gson.version}</version>
      </dependency>

      <dependency>
        <groupId>com.yahoo.datasketches</groupId>
        <artifactId>sketches-core</artifactId>
        <version>${sketches.version}</version>
      </dependency>

      <dependency>
        <groupId>com.amazonaws</groupId>
        <artifactId>aws-java-sdk-bom</artifactId>
        <version>${aws-sdk.version}</version>
        <type>pom</type>
        <scope>import</scope>
      </dependency>

      <dependency>
        <groupId>org.apache.distributedlog</groupId>
        <artifactId>distributedlog-core</artifactId>
        <version>${bookkeeper.version}</version>
        <exclusions>
          <!-- exclude bookkeeper, reply on the bookkeeper version that pulsar uses -->
          <exclusion>
            <groupId>org.apache.bookkeeper</groupId>
            <artifactId>bookkeeper-server</artifactId>
          </exclusion>
        </exclusions>
      </dependency>

      <dependency>
        <groupId>org.apache.commons</groupId>
        <artifactId>commons-collections4</artifactId>
        <version>${commons.collections4.version}</version>
      </dependency>

      <!-- test dependencies -->
      <dependency>
        <groupId>com.lmax</groupId>
        <artifactId>disruptor</artifactId>
        <version>${disruptor.version}</version>
      </dependency>
      <dependency>
        <groupId>org.testcontainers</groupId>
        <artifactId>testcontainers-bom</artifactId>
        <version>${testcontainers.version}</version>
        <type>pom</type>
        <scope>import</scope>
      </dependency>
      <dependency>
        <groupId>com.datastax.cassandra</groupId>
        <artifactId>cassandra-driver-core</artifactId>
        <version>${cassandra.version}</version>
      </dependency>
      <dependency>
        <groupId>org.assertj</groupId>
        <artifactId>assertj-core</artifactId>
        <version>${assertj-core.version}</version>
      </dependency>

      <dependency>
        <groupId>org.projectlombok</groupId>
        <artifactId>lombok</artifactId>
        <version>${lombok.version}</version>
      </dependency>

      <dependency>
        <groupId>javax.annotation</groupId>
        <artifactId>javax.annotation-api</artifactId>
        <version>${javax.annotation-api.version}</version>
      </dependency>

      <dependency>
        <groupId>javax.xml.bind</groupId>
        <artifactId>jaxb-api</artifactId>
        <version>${jaxb-api}</version>
      </dependency>

      <dependency>
        <groupId>jakarta.xml.bind</groupId>
        <artifactId>jakarta.xml.bind-api</artifactId>
        <version>${jakarta.xml.bind.version}</version>
      </dependency>

      <dependency>
        <groupId>com.sun.activation</groupId>
        <artifactId>javax.activation</artifactId>
        <version>${javax.activation.version}</version>
      </dependency>

      <dependency>
        <groupId>com.sun.activation</groupId>
        <artifactId>jakarta.activation</artifactId>
        <version>${jakarta.activation.version}</version>
      </dependency>

      <dependency>
        <groupId>jakarta.activation</groupId>
        <artifactId>jakarta.activation-api</artifactId>
        <version>${jakarta.activation.version}</version>
      </dependency>

      <dependency>
        <groupId>jakarta.validation</groupId>
        <artifactId>jakarta.validation-api</artifactId>
        <version>${jakarta.validation.version}</version>
      </dependency>

      <dependency>
        <groupId>io.opencensus</groupId>
        <artifactId>opencensus-api</artifactId>
        <version>${opencensus.version}</version>
      </dependency>

      <dependency>
        <groupId>io.opencensus</groupId>
        <artifactId>opencensus-contrib-http-util</artifactId>
        <version>${opencensus.version}</version>
      </dependency>

      <dependency>
        <groupId>io.opencensus</groupId>
        <artifactId>opencensus-contrib-grpc-metrics</artifactId>
        <version>${opencensus.version}</version>
      </dependency>

      <dependency>
        <groupId>org.opensearch.client</groupId>
        <artifactId>opensearch-rest-high-level-client</artifactId>
        <version>${opensearch.version}</version>
      </dependency>

      <dependency>
        <groupId>co.elastic.clients</groupId>
        <artifactId>elasticsearch-java</artifactId>
        <version>${elasticsearch-java.version}</version>
      </dependency>

      <dependency>
        <groupId>joda-time</groupId>
        <artifactId>joda-time</artifactId>
        <version>${joda.version}</version>
      </dependency>

      <dependency>
        <groupId>org.javassist</groupId>
        <artifactId>javassist</artifactId>
        <version>${javassist.version}</version>
      </dependency>

      <dependency>
        <groupId>net.jcip</groupId>
        <artifactId>jcip-annotations</artifactId>
        <version>${jcip.version}</version>
      </dependency>

      <dependency>
        <groupId>io.airlift</groupId>
        <artifactId>aircompressor</artifactId>
        <version>${aircompressor.version}</version>
        <exclusions>
          <exclusion>
            <groupId>org.openjdk.jol</groupId>
            <artifactId>jol-core</artifactId>
          </exclusion>
        </exclusions>
      </dependency>

      <dependency>
        <groupId>org.objenesis</groupId>
        <artifactId>objenesis</artifactId>
        <version>${objenesis.version}</version>
      </dependency>

      <dependency>
        <groupId>org.apache.httpcomponents</groupId>
        <artifactId>httpclient</artifactId>
        <version>${apache-http-client.version}</version>
      </dependency>

      <dependency>
        <groupId>org.apache.httpcomponents</groupId>
        <artifactId>httpcore</artifactId>
        <version>${apache-httpcomponents.version}</version>
      </dependency>

      <dependency>
        <groupId>com.github.spotbugs</groupId>
        <artifactId>spotbugs-annotations</artifactId>
        <version>${spotbugs.version}</version>
        <scope>provided</scope>
        <optional>true</optional>
      </dependency>

      <dependency>
        <groupId>com.google.errorprone</groupId>
        <artifactId>error_prone_annotations</artifactId>
        <version>${errorprone.version}</version>
      </dependency>

      <dependency>
        <groupId>com.google.j2objc</groupId>
        <artifactId>j2objc-annotations</artifactId>
        <version>${j2objc-annotations.version}</version>
      </dependency>

      <dependency>
        <groupId>org.yaml</groupId>
        <artifactId>snakeyaml</artifactId>
        <version>${snakeyaml.version}</version>
      </dependency>

      <dependency>
        <groupId>org.apache.ant</groupId>
        <artifactId>ant</artifactId>
        <version>${ant.version}</version>
      </dependency>

      <dependency>
        <groupId>com.squareup.okhttp3</groupId>
        <artifactId>okhttp</artifactId>
        <version>${okhttp3.version}</version>
      </dependency>
      <dependency>
        <groupId>com.squareup.okhttp3</groupId>
        <artifactId>okhttp-urlconnection</artifactId>
        <version>${okhttp3.version}</version>
      </dependency>
      <dependency>
        <groupId>com.squareup.okhttp3</groupId>
        <artifactId>logging-interceptor</artifactId>
        <version>${okhttp3.version}</version>
      </dependency>
      <dependency>
        <groupId>com.squareup.okio</groupId>
        <artifactId>okio</artifactId>
        <version>${okio.version}</version>
      </dependency>

      <dependency>
        <groupId>org.jetbrains.kotlin</groupId>
        <artifactId>kotlin-stdlib</artifactId>
        <version>${kotlin-stdlib.version}</version>
      </dependency>
      <dependency>
        <groupId>org.jetbrains.kotlin</groupId>
        <artifactId>kotlin-stdlib-common</artifactId>
        <version>${kotlin-stdlib.version}</version>
      </dependency>

      <dependency>
        <groupId>org.jetbrains.kotlin</groupId>
        <artifactId>kotlin-stdlib-jdk8</artifactId>
        <version>${kotlin-stdlib.version}</version>
      </dependency>

      <dependency>
        <groupId>com.github.luben</groupId>
        <artifactId>zstd-jni</artifactId>
        <version>${zstd-jni.version}</version>
      </dependency>

      <dependency>
          <groupId>com.typesafe.netty</groupId>
          <artifactId>netty-reactive-streams</artifactId>
          <version>${netty-reactive-streams.version}</version>
      </dependency>

      <dependency>
        <groupId>org.roaringbitmap</groupId>
        <artifactId>RoaringBitmap</artifactId>
        <version>${roaringbitmap.version}</version>
      </dependency>
      <dependency>
        <groupId>com.github.oshi</groupId>
        <artifactId>oshi-core-java11</artifactId>
        <version>${oshi.version}</version>
      </dependency>
      <dependency>
        <groupId>org.checkerframework</groupId>
        <artifactId>checker-qual</artifactId>
        <version>${checkerframework.version}</version>
      </dependency>

      <dependency>
<<<<<<< HEAD
        <groupId>io.opentelemetry</groupId>
        <artifactId>opentelemetry-bom</artifactId>
        <version>${opentelemetry.version}</version>
        <type>pom</type>
        <scope>import</scope>
=======
        <groupId>io.rest-assured</groupId>
        <artifactId>rest-assured</artifactId>
        <version>${restassured.version}</version>
        <scope>test</scope>
>>>>>>> fdeb191a
      </dependency>
    </dependencies>
  </dependencyManagement>

  <dependencies>
    <!-- These dependencies are common to all the submodules -->
    <dependency>
      <groupId>org.apache.pulsar</groupId>
      <artifactId>buildtools</artifactId>
      <version>${project.version}</version>
      <scope>test</scope>
    </dependency>

    <dependency>
      <groupId>org.testng</groupId>
      <artifactId>testng</artifactId>
      <scope>test</scope>
    </dependency>

    <dependency>
      <groupId>org.mockito</groupId>
      <artifactId>mockito-core</artifactId>
      <scope>test</scope>
    </dependency>

    <dependency>
      <groupId>com.github.stefanbirkner</groupId>
      <artifactId>system-lambda</artifactId>
      <version>${system-lambda.version}</version>
      <scope>test</scope>
    </dependency>

    <dependency>
      <groupId>org.assertj</groupId>
      <artifactId>assertj-core</artifactId>
      <scope>test</scope>
    </dependency>

    <dependency>
      <groupId>org.projectlombok</groupId>
      <artifactId>lombok</artifactId>
      <scope>provided</scope>
    </dependency>
    <dependency>
      <groupId>javax.annotation</groupId>
      <artifactId>javax.annotation-api</artifactId>
      <scope>provided</scope>
    </dependency>

    <dependency>
      <!-- We use MockedBookKeeper in many unit tests -->
      <groupId>org.apache.bookkeeper</groupId>
      <artifactId>bookkeeper-server</artifactId>
      <version>${bookkeeper.version}</version>
      <scope>test</scope>
      <classifier>tests</classifier>
      <exclusions>
        <exclusion>
            <groupId>org.bouncycastle</groupId>
            <artifactId>*</artifactId>
        </exclusion>
        <exclusion>
          <groupId>org.slf4j</groupId>
          <artifactId>slf4j-log4j12</artifactId>
        </exclusion>
        <exclusion>
          <artifactId>log4j</artifactId>
          <groupId>log4j</groupId>
        </exclusion>
        <exclusion>
          <groupId>com.fasterxml.jackson.core</groupId>
          <artifactId>*</artifactId>
        </exclusion>
        <exclusion>
          <groupId>org.apache.zookeeper</groupId>
          <artifactId>*</artifactId>
        </exclusion>
      </exclusions>
    </dependency>
    <dependency>
      <!-- We use TestStatsProvider in many unit tests -->
      <groupId>org.apache.bookkeeper</groupId>
      <artifactId>bookkeeper-common</artifactId>
      <version>${bookkeeper.version}</version>
      <scope>test</scope>
      <classifier>tests</classifier>
      <exclusions>
        <exclusion>
          <groupId>com.fasterxml.jackson.core</groupId>
          <artifactId>*</artifactId>
        </exclusion>
      </exclusions>
    </dependency>
  </dependencies>

  <build>
    <finalName>${project.artifactId}</finalName>
    <plugins>
      <plugin>
        <groupId>org.apache.maven.plugins</groupId>
        <artifactId>maven-checkstyle-plugin</artifactId>
      </plugin>
      <plugin>
        <groupId>org.apache.maven.plugins</groupId>
        <artifactId>maven-compiler-plugin</artifactId>
        <configuration>
          <encoding>UTF-8</encoding>
          <showDeprecation>true</showDeprecation>
          <showWarnings>true</showWarnings>
          <!-- workaround https://issues.apache.org/jira/browse/MCOMPILER-205 -->
          <useIncrementalCompilation>false</useIncrementalCompilation>
          <annotationProcessorPaths>
            <path>
              <groupId>org.projectlombok</groupId>
              <artifactId>lombok</artifactId>
              <version>${lombok.version}</version>
            </path>
          </annotationProcessorPaths>
          <compilerArgs>
            <arg>-parameters</arg>
            <!-- enable 'all' lint warnings with some exclusions -->
            <arg>-Xlint:all</arg>
            <arg>-Xlint:-options</arg>
            <arg>-Xlint:-serial</arg>
            <arg>-Xlint:-classfile</arg>
            <arg>-Xlint:-processing</arg>
            <arg>-Xpkginfo:always</arg>
          </compilerArgs>
        </configuration>
      </plugin>
      <plugin>
        <groupId>org.apache.maven.plugins</groupId>
        <artifactId>maven-surefire-plugin</artifactId>
        <configuration>
          <argLine>${testJacocoAgentArgument} -XX:+HeapDumpOnOutOfMemoryError -XX:HeapDumpPath=${testHeapDumpPath} -XX:+ExitOnOutOfMemoryError -Xmx1G -XX:+UseZGC
            -Dpulsar.allocator.pooled=true
            -Dpulsar.allocator.leak_detection=Advanced
            -Dpulsar.allocator.exit_on_oom=false
            -Dpulsar.allocator.out_of_memory_policy=FallbackToHeap
            -Dio.netty.tryReflectionSetAccessible=true
            ${test.additional.args}
          </argLine>
          <reuseForks>${testReuseFork}</reuseForks>
          <forkCount>${testForkCount}</forkCount>
          <shutdown>${surefire.shutdown}</shutdown>
          <forkedProcessExitTimeoutInSeconds>60</forkedProcessExitTimeoutInSeconds>
          <redirectTestOutputToFile>${redirectTestOutputToFile}</redirectTestOutputToFile>
          <trimStackTrace>false</trimStackTrace>
          <systemPropertyVariables>
            <testRealAWS>${testRealAWS}</testRealAWS>
            <testRetryCount>${testRetryCount}</testRetryCount>
            <testFailFast>${testFailFast}</testFailFast>
            <testFailFastFile>${testFailFastFile}</testFailFastFile>
          </systemPropertyVariables>
          <properties>
            <property>
              <name>listener</name>
              <value>org.apache.pulsar.tests.PulsarTestListener,org.apache.pulsar.tests.JacocoDumpListener,org.apache.pulsar.tests.TraceTestResourceCleanupListener,org.apache.pulsar.tests.AnnotationListener,org.apache.pulsar.tests.FailFastNotifier,org.apache.pulsar.tests.MockitoCleanupListener,org.apache.pulsar.tests.FastThreadLocalCleanupListener,org.apache.pulsar.tests.ThreadLeakDetectorListener,org.apache.pulsar.tests.SingletonCleanerListener</value>
            </property>
          </properties>
        </configuration>
        <dependencies>
          <dependency>
            <groupId>org.apache.maven.surefire</groupId>
            <artifactId>surefire-testng</artifactId>
            <version>${surefire.version}</version>
          </dependency>
        </dependencies>
      </plugin>

      <plugin>
        <groupId>org.commonjava.maven.plugins</groupId>
        <artifactId>directory-maven-plugin</artifactId>
        <version>${directory-maven-plugin.version}</version>
        <executions>
          <execution>
            <id>directories</id>
            <goals>
              <goal>directory-of</goal>
            </goals>
            <phase>initialize</phase>
            <configuration>
              <property>pulsar.basedir</property>
              <project>
                <groupId>org.apache.pulsar</groupId>
                <artifactId>pulsar</artifactId>
              </project>
            </configuration>
          </execution>
        </executions>
      </plugin>

      <plugin>
        <groupId>pl.project13.maven</groupId>
        <artifactId>git-commit-id-plugin</artifactId>
        <version>${git-commit-id-plugin.version}</version>
        <executions>
          <execution>
            <id>git-info</id>
            <goals>
              <goal>revision</goal>
            </goals>
          </execution>
        </executions>
        <configuration>
          <skip>true</skip>
          <useNativeGit>true</useNativeGit>
          <prefix>git</prefix>
          <failOnNoGitDirectory>false</failOnNoGitDirectory>
          <failOnUnableToExtractRepoInfo>false</failOnUnableToExtractRepoInfo>
          <skipPoms>false</skipPoms>
          <gitDescribe>
            <skip>true</skip>
          </gitDescribe>
        </configuration>
      </plugin>

      <plugin>
        <groupId>com.mycila</groupId>
        <artifactId>license-maven-plugin</artifactId>
        <version>${license-maven-plugin.version}</version>
        <configuration>
          <licenseSets>
            <licenseSet>
              <header>${pulsar.basedir}/src/license-header.txt</header>
              <excludes>
                <exclude>LICENSE</exclude>
                <exclude>NOTICE</exclude>
                <exclude>**/*.txt</exclude>
                <exclude>**/*.pem</exclude>
                <exclude>**/*.crt</exclude>
                <exclude>**/*.key</exclude>
                <exclude>**/*.csr</exclude>
                <exclude>**/*.log</exclude>
                <exclude>**/*.patch</exclude>
                <exclude>**/*.avsc</exclude>
                <exclude>**/*.versionsBackup</exclude>
                <exclude>**/*.pyc</exclude>
                <exclude>**/*.graffle</exclude>
                <exclude>**/*.hgrm</exclude>
                <exclude>**/src/main/java/org/apache/bookkeeper/mledger/proto/MLDataFormats.java</exclude>
                <exclude>**/src/main/java/org/apache/pulsar/transaction/coordinator/proto/PulsarTransactionMetadata.java</exclude>
                <exclude>**/src/main/java/org/apache/pulsar/broker/service/schema/proto/SchemaRegistryFormat.java</exclude>
                <exclude>**/src/main/java/org/apache/pulsar/common/api/proto/*.java</exclude>
                <exclude>**/src/test/java/org/apache/pulsar/common/api/proto/*.java</exclude>
                <exclude>**/src/main/java/org/apache/pulsar/io/kinesis/fbs/CompressionType.java</exclude>
                <exclude>**/src/main/java/org/apache/pulsar/io/kinesis/fbs/EncryptionCtx.java</exclude>
                <exclude>**/src/main/java/org/apache/pulsar/io/kinesis/fbs/EncryptionKey.java</exclude>
                <exclude>**/src/main/java/org/apache/pulsar/io/kinesis/fbs/KeyValue.java</exclude>
                <exclude>**/src/main/java/org/apache/pulsar/io/kinesis/fbs/Message.java</exclude>
                <exclude>**/src/main/java/org/apache/bookkeeper/mledger/util/AbstractCASReferenceCounted.java</exclude>
                <exclude>**/ByteBufCodedInputStream.java</exclude>
                <exclude>**/ByteBufCodedOutputStream.java</exclude>
                <exclude>**/ahc.properties</exclude>
                <exclude>bin/proto/*</exclude>
                <exclude>conf/schema_example.json</exclude>
                <exclude>data/**</exclude>
                <exclude>logs/**</exclude>
                <exclude>**/circe/**</exclude>
                <exclude>pulsar-broker/src/test/resources/authentication/basic/.htpasswd</exclude>
                <exclude>**/django/stats/migrations/*.py</exclude>
                <exclude>site2/**</exclude>
                <exclude>generated-site/**</exclude>
                <exclude>**/*.md</exclude>
                <exclude>**/.idea/**</exclude>
                <exclude>**/.mvn/**</exclude>
                <exclude>**/generated/**</exclude>
                <exclude>**/zk-3.5-test-data/*</exclude>
              </excludes>
            </licenseSet>
          </licenseSets>
          <mapping>
            <java>SLASHSTAR_STYLE</java>
            <proto>JAVADOC_STYLE</proto>
            <go>DOUBLESLASH_STYLE</go>
            <conf>SCRIPT_STYLE</conf>
            <ini>SCRIPT_STYLE</ini>
            <yaml>SCRIPT_STYLE</yaml>
            <tf>SCRIPT_STYLE</tf>
            <cfg>SCRIPT_STYLE</cfg>
            <Makefile>SCRIPT_STYLE</Makefile>
            <service>SCRIPT_STYLE</service>
            <cc>JAVADOC_STYLE</cc>
            <md>XML_STYLE</md>
            <txt>SCRIPT_STYLE</txt>
            <scss>JAVADOC_STYLE</scss>
            <Doxyfile>SCRIPT_STYLE</Doxyfile>
            <pulsar>SCRIPT_STYLE</pulsar>
            <pulsar-managed-ledger-admin>SCRIPT_STYLE</pulsar-managed-ledger-admin>
            <pulsar-daemon>SCRIPT_STYLE</pulsar-daemon>
            <pulsar-admin>SCRIPT_STYLE</pulsar-admin>
            <pulsar-perf>SCRIPT_STYLE</pulsar-perf>
            <pulsar-client>SCRIPT_STYLE</pulsar-client>
            <pulsar-shell>SCRIPT_STYLE</pulsar-shell>
            <bookkeeper>SCRIPT_STYLE</bookkeeper>
            <tfvars>SCRIPT_STYLE</tfvars>
          </mapping>
        </configuration>
        <executions>
          <execution>
            <phase>verify</phase>
            <goals>
              <goal>check</goal>
            </goals>
          </execution>
        </executions>
      </plugin>
      <plugin>
        <groupId>org.apache.rat</groupId>
        <artifactId>apache-rat-plugin</artifactId>
        <configuration>
          <excludes>
            <!-- Other license files -->
            <exclude>licenses/LICENSE-*.txt</exclude>
            <exclude>src/assemble/README.bin.txt</exclude>
            <exclude>src/assemble/LICENSE.bin.txt</exclude>
            <exclude>src/assemble/NOTICE.bin.txt</exclude>

            <!-- These files are generated automatically by the Protobuf compiler
                 and are included in source tree for convenience -->
            <exclude>src/main/java/org/apache/bookkeeper/mledger/proto/MLDataFormats.java</exclude>
            <exclude>src/main/java/org/apache/pulsar/broker/service/schema/proto/SchemaRegistryFormat.java</exclude>
            <exclude>bin/proto/MLDataFormats_pb2.py</exclude>

            <!-- These files are generated automatically by the Avro compiler
                 and are included in source tree for convenience -->
            <exclude>**/avro/generated/*.java</exclude>

            <!-- Avro schema definitions - JSON format -->
            <exclude>**/*.avsc</exclude>

            <!-- pulasr-io-connector kinesis : auto generated files from flatbuffer schema -->
            <exclude>src/main/java/org/apache/pulsar/io/kinesis/fbs/CompressionType.java</exclude>
            <exclude>src/main/java/org/apache/pulsar/io/kinesis/fbs/EncryptionCtx.java</exclude>
            <exclude>src/main/java/org/apache/pulsar/io/kinesis/fbs/EncryptionKey.java</exclude>
            <exclude>src/main/java/org/apache/pulsar/io/kinesis/fbs/KeyValue.java</exclude>
            <exclude>src/main/java/org/apache/pulsar/io/kinesis/fbs/Message.java</exclude>

            <!-- Imported from Netty - Apache License v2 -->
            <exclude>src/main/java/org/apache/bookkeeper/mledger/util/AbstractCASReferenceCounted.java</exclude>

            <!-- This is generated during maven build -->
            <exclude>dependency-reduced-pom.xml</exclude>

            <!-- These files is go module configs -->
            <exclude>pulsar-client-go/go.mod</exclude>
            <exclude>pulsar-client-go/go.sum</exclude>
            <exclude>pulsar-function-go/go.mod</exclude>
            <exclude>pulsar-function-go/go.sum</exclude>
            <exclude>pulsar-function-go/examples/go.mod</exclude>
            <exclude>pulsar-function-go/examples/go.sum</exclude>

            <!-- This is a text property file that contains just a class name -->
            <exclude>**/META-INF/services/com.scurrilous.circe.HashProvider</exclude>

            <!-- Django generated code -->
            <exclude>**/django/stats/migrations/*.py</exclude>
            <exclude>**/conf/uwsgi_params</exclude>

            <!-- Exclude certificates used for tests -->
            <exclude>**/*.crt</exclude>
            <exclude>**/*.key</exclude>
            <exclude>**/*.csr</exclude>
            <exclude>**/*.srl</exclude>
            <exclude>**/*.txt</exclude>
            <exclude>**/*.pem</exclude>
            <exclude>**/*.json</exclude>
            <exclude>**/*.htpasswd</exclude>
            <exclude>src/test/resources/athenz.conf.test</exclude>
            <exclude>deployment/terraform-ansible/templates/myid</exclude>
            <exclude>certificate-authority/index.txt</exclude>
            <exclude>certificate-authority/serial</exclude>
            <exclude>certificate-authority/README.md</exclude>

            <!-- Exclude ZK test data file -->
            <exclude>**/zk-3.5-test-data/*</exclude>

            <!-- Python requirements files -->
            <exclude>**/requirements.txt</exclude>

            <!-- Configuration Templates -->
            <exclude>conf/schema_example.json</exclude>
            <exclude>**/templates/*.tpl</exclude>

            <!-- helm files -->
            <exclude>**/.helmignore</exclude>
            <exclude>**/_helpers.tpl</exclude>

            <!-- project ignored files -->
            <exclude>**/*.md</exclude>
            <exclude>.github/**</exclude>
            <exclude>**/*.nar</exclude>
            <exclude>**/.terraform/**</exclude>
            <exclude>**/.gitignore</exclude>
            <exclude>**/.svn</exclude>
            <exclude>**/*.iws</exclude>
            <exclude>**/*.ipr</exclude>
            <exclude>**/*.iml</exclude>
            <exclude>**/*.cbp</exclude>
            <exclude>**/*.pyc</exclude>
            <exclude>**/.classpath</exclude>
            <exclude>**/.project</exclude>
            <exclude>**/.settings</exclude>
            <exclude>**/target/**</exclude>
            <exclude>**/*.log</exclude>
            <exclude>**/build/**</exclude>
            <exclude>**/file:/**</exclude>
            <exclude>**/SecurityAuth.audit*</exclude>
            <exclude>**/site2/**</exclude>
            <exclude>**/.idea/**</exclude>
            <exclude>**/.mvn/**</exclude>
            <exclude>**/*.a</exclude>
            <exclude>**/*.so</exclude>
            <exclude>**/*.so.*</exclude>
            <exclude>**/*.dylib</exclude>
            <exclude>src/test/resources/*.txt</exclude>
          </excludes>
        </configuration>
      </plugin>
      <plugin>
        <groupId>org.apache.maven.plugins</groupId>
        <artifactId>maven-enforcer-plugin</artifactId>
        <version>${maven-enforcer-plugin.version}</version>
        <executions>
            <execution>
                <id>enforce-maven</id>
                <goals>
                    <goal>enforce</goal>
                </goals>
              <configuration>
                <rules>
                  <requireJavaVersion>
                    <version>17</version>
                    <message>Java 17+ is required to build Pulsar.</message>
                  </requireJavaVersion>
                  <requireMavenVersion>
                    <version>3.6.1</version>
                  </requireMavenVersion>
                </rules>
              </configuration>
            </execution>
        </executions>
      </plugin>
    </plugins>

    <pluginManagement>
      <plugins>
        <plugin>
          <groupId>org.apache.maven.plugins</groupId>
          <artifactId>maven-compiler-plugin</artifactId>
          <version>${maven-compiler-plugin.version}</version>
          <configuration>
            <release>${pulsar.broker.compiler.release}</release>
          </configuration>
        </plugin>
        <plugin>
          <groupId>org.gaul</groupId>
          <artifactId>modernizer-maven-plugin</artifactId>
          <version>${maven-modernizer-plugin.version}</version>
        </plugin>
        <plugin>
          <groupId>org.apache.maven.plugins</groupId>
          <artifactId>maven-surefire-plugin</artifactId>
          <configuration>
            <includes>
                <include>${include}</include>
            </includes>
            <excludes>
                <exclude>**/*$*,${exclude}</exclude>
            </excludes>
            <groups>${groups}</groups>
            <excludedGroups>${excludedGroups}</excludedGroups>
          </configuration>
        </plugin>
        <plugin>
          <groupId>org.apache.maven.plugins</groupId>
          <artifactId>maven-dependency-plugin</artifactId>
          <version>${maven-dependency-plugin.version}</version>
        </plugin>
        <plugin>
          <groupId>org.apache.maven.plugins</groupId>
          <artifactId>maven-shade-plugin</artifactId>
          <version>${maven-shade-plugin}</version>
        </plugin>
        <plugin>
          <groupId>org.apache.maven.plugins</groupId>
          <artifactId>maven-javadoc-plugin</artifactId>
          <configuration>
            <doclint>none</doclint>
            <notimestamp>true</notimestamp>
          </configuration>
        </plugin>
        <plugin>
          <artifactId>maven-antrun-plugin</artifactId>
          <version>${maven-antrun-plugin.version}</version>
        </plugin>
        <plugin>
          <groupId>org.codehaus.mojo</groupId>
          <artifactId>exec-maven-plugin</artifactId>
          <version>${exec-maven-plugin.version}</version>
        </plugin>
        <plugin>
          <groupId>org.apache.nifi</groupId>
          <artifactId>nifi-nar-maven-plugin</artifactId>
          <version>${nifi-nar-maven-plugin.version}</version>
          <extensions>true</extensions>
          <configuration>
            <finalName>${project.artifactId}-${project.version}</finalName>
          </configuration>
          <executions>
            <execution>
              <id>default-nar</id>
              <phase>${narPluginPhase}</phase>
              <goals>
                <goal>nar</goal>
              </goals>
            </execution>
          </executions>
        </plugin>
        <plugin>
          <groupId>org.apache.maven.plugins</groupId>
          <artifactId>maven-assembly-plugin</artifactId>
          <version>${maven-assembly-plugin.version}</version>
        </plugin>
        <plugin>
          <groupId>org.apache.maven.plugins</groupId>
          <artifactId>maven-checkstyle-plugin</artifactId>
          <version>${maven-checkstyle-plugin.version}</version>
          <dependencies>
            <dependency>
              <groupId>com.puppycrawl.tools</groupId>
              <artifactId>checkstyle</artifactId>
              <version>${puppycrawl.checkstyle.version}</version>
            </dependency>
          </dependencies>
          <configuration>
            <configLocation>${pulsar.basedir}/buildtools/src/main/resources/pulsar/checkstyle.xml</configLocation>
            <suppressionsLocation>${pulsar.basedir}/buildtools/src/main/resources/pulsar/suppressions.xml</suppressionsLocation>
            <includeTestSourceDirectory>true</includeTestSourceDirectory>
            <encoding>UTF-8</encoding>
            <excludes>**/proto/*</excludes>
          </configuration>
        </plugin>
        <plugin>
          <groupId>pl.project13.maven</groupId>
          <artifactId>git-commit-id-plugin</artifactId>
          <version>${git-commit-id-plugin.version}</version>
        </plugin>
        <plugin>
          <groupId>com.github.spotbugs</groupId>
          <artifactId>spotbugs-maven-plugin</artifactId>
          <version>${spotbugs-maven-plugin.version}</version>
            <dependencies>
              <dependency>
                <groupId>com.github.spotbugs</groupId>
                <artifactId>spotbugs</artifactId>
                <version>${spotbugs.version}</version>
              </dependency>
            </dependencies>
        </plugin>
        <plugin>
          <groupId>org.codehaus.mojo</groupId>
          <artifactId>properties-maven-plugin</artifactId>
          <version>${properties-maven-plugin.version}</version>
        </plugin>
        <plugin>
          <groupId>io.fabric8</groupId>
          <artifactId>docker-maven-plugin</artifactId>
          <version>${docker-maven.version}</version>
        </plugin>
      </plugins>
    </pluginManagement>
    <extensions>
      <extension>
        <groupId>org.apache.maven.wagon</groupId>
        <artifactId>wagon-ssh-external</artifactId>
        <version>${wagon-ssh-external.version}</version>
      </extension>
      <extension>
        <groupId>kr.motd.maven</groupId>
        <artifactId>os-maven-plugin</artifactId>
        <version>${os-maven-plugin.version}</version>
      </extension>
    </extensions>
  </build>

  <profiles>
    <profile>
      <!-- used for running integration tests on Java 8 -->
      <id>integration-test-java8</id>
      <activation>
        <jdk>1.8</jdk>
      </activation>
      <properties>
        <test.additional.args/>
        <maven.compiler.source>8</maven.compiler.source>
        <maven.compiler.target>8</maven.compiler.target>
        <pulsar.broker.compiler.release/>
        <pulsar.client.compiler.release/>
      </properties>
    </profile>
    <profile>
      <id>coverage</id>
      <properties>
        <testJacocoAgentArgument>@{jacoco.agent.argument}</testJacocoAgentArgument>
        <surefire.shutdown>exit</surefire.shutdown>
      </properties>
      <build>
        <plugins>
          <plugin>
            <groupId>org.jacoco</groupId>
            <artifactId>jacoco-maven-plugin</artifactId>
            <version>${jacoco-maven-plugin.version}</version>
            <configuration>
              <propertyName>jacoco.agent.argument</propertyName>
            </configuration>
            <executions>
              <execution>
                <id>prepare-agent</id>
                <goals>
                  <goal>prepare-agent</goal>
                </goals>
                <configuration>
                  <!-- use unique jacoco exec files for every forked test process -->
                  <destFile>${project.build.directory}/jacoco_${maven.build.timestamp}_${surefire.forkNumber}.exec</destFile>
                  <append>true</append>
                  <jmx>true</jmx>
                  <includes>
                    <include>org.apache.pulsar.*</include>
                    <include>org.apache.bookkeeper.mledger.*</include>
                  </includes>
                  <excludes>
                    <exclude>*.proto.*</exclude>
                    <exclude>*.shade.*</exclude>
                    <exclude>*.shaded.*</exclude>
                  </excludes>
                </configuration>
              </execution>
              <execution>
                <id>report</id>
                <phase>verify</phase>
                <goals>
                  <goal>report</goal>
                </goals>
                <configuration>
                  <excludes>
                    <exclude>META-INF/**</exclude>
                  </excludes>
                  <skip>${jacoco.report.skip}</skip>
                </configuration>
              </execution>
            </executions>
          </plugin>
        </plugins>
      </build>
      <reporting>
        <plugins>
          <plugin>
            <groupId>org.apache.maven.plugins</groupId>
            <artifactId>maven-checkstyle-plugin</artifactId>
            <configuration>
              <configLocation>${pulsar.basedir}/buildtools/src/main/resources/pulsar/checkstyle.xml</configLocation>
              <suppressionsLocation>${pulsar.basedir}/buildtools/src/main/resources/pulsar/suppressions.xml</suppressionsLocation>
              <encoding>UTF-8</encoding>
              <excludes>**/proto/*</excludes>
            </configuration>
          </plugin>
          <plugin>
            <artifactId>maven-javadoc-plugin</artifactId>
            <configuration>
              <doclint>none</doclint>
            </configuration>
          </plugin>
          <plugin>
            <groupId>org.jacoco</groupId>
            <artifactId>jacoco-maven-plugin</artifactId>
            <reportSets>
              <reportSet>
                <reports>
                  <report>report</report>
                </reports>
              </reportSet>
            </reportSets>
          </plugin>
        </plugins>
      </reporting>
    </profile>
    <profile>
      <id>docker</id>
      <modules>
        <module>docker</module>
        <module>tests</module>
      </modules>
    </profile>

    <profile>
      <!-- Checks style and licensing requirements. This is a good
           idea to run for contributions and for the release process. While it would
           be nice to run always these plugins can considerably slow the build and have
           proven to create unstable builds in our multi-module project and when building
           using multiple threads. The stability issues seen with Checkstyle in multi-module
           builds include false-positives and false negatives. -->
      <id>contrib-check</id>
         <build>
            <plugins>
                <plugin>
                    <groupId>org.apache.rat</groupId>
                    <artifactId>apache-rat-plugin</artifactId>
                    <executions>
                      <execution>
                          <goals>
                              <goal>check</goal>
                          </goals>
                          <phase>verify</phase>
                      </execution>
                   </executions>
                </plugin>
                <plugin>
                    <groupId>org.apache.maven.plugins</groupId>
                    <artifactId>maven-checkstyle-plugin</artifactId>
                    <executions>
                       <execution>
                          <id>check-style</id>
                          <phase>verify</phase>
                         <configuration>
                           <configLocation>${pulsar.basedir}/buildtools/src/main/resources/pulsar/checkstyle.xml</configLocation>
                           <suppressionsLocation>${pulsar.basedir}/buildtools/src/main/resources/pulsar/suppressions.xml</suppressionsLocation>
                           <encoding>UTF-8</encoding>
                           <excludes>**/proto/*</excludes>
                         </configuration>
                          <goals>
                             <goal>check</goal>
                          </goals>
                       </execution>
                    </executions>
                </plugin>
             </plugins>
         </build>
    </profile>

    <profile>
      <id>windows</id>
      <activation>
        <os>
          <family>Windows</family>
        </os>
      </activation>
      <properties>
        <rename.netty.native.libs>rename-netty-native-libs.cmd</rename.netty.native.libs>
      </properties>

    </profile>
    <!-- Primary Module profile -->
    <profile>
      <id>main</id>
      <activation>
        <!-- always activate this profile by default. Use "-main" or "!main" in the "-P" parameter to exclude it -->
        <!-- for example use "-Pcore-modules,-main" to activate the core-modules profile -->
        <property>
          <name>disableMainProfile</name>
          <!-- always active unless true is passed as a value -->
          <value>!true</value>
        </property>
      </activation>
      <modules>
        <module>buildtools</module>
        <module>testmocks</module>
        <module>managed-ledger</module>
        <module>tiered-storage</module>
        <module>pulsar-common</module>
        <module>pulsar-bom</module>
        <module>pulsar-broker-common</module>
        <module>pulsar-broker</module>
        <module>pulsar-cli-utils</module>
        <module>pulsar-client-api</module>
        <module>pulsar-client</module>
        <module>pulsar-client-shaded</module>
        <module>pulsar-client-1x-base</module>
        <module>pulsar-client-admin-api</module>
        <module>pulsar-client-admin</module>
        <module>pulsar-client-admin-shaded</module>
        <module>pulsar-client-tools-api</module>
        <module>pulsar-client-tools</module>
        <module>pulsar-client-tools-customcommand-example</module>
        <module>pulsar-client-tools-test</module>
        <module>pulsar-client-all</module>
        <module>pulsar-docs-tools</module>
        <module>pulsar-websocket</module>
        <module>pulsar-proxy</module>
        <module>pulsar-testclient</module>
        <module>pulsar-broker-auth-athenz</module>
        <module>pulsar-client-auth-athenz</module>
        <module>pulsar-broker-auth-oidc</module>
        <module>pulsar-broker-auth-sasl</module>
        <module>pulsar-client-auth-sasl</module>
        <module>pulsar-config-validation</module>

        <module>structured-event-log</module>

        <!-- transaction related modules -->
        <module>pulsar-transaction</module>

        <!-- functions-related modules -->
        <module>pulsar-functions</module>

        <!-- connector-related modules -->
        <module>pulsar-io</module>

        <!-- Bouncy Castle Provider loaders-->
        <module>bouncy-castle</module>

        <module>pulsar-client-messagecrypto-bc</module>

        <module>pulsar-metadata</module>
        <module>jclouds-shaded</module>

        <!-- package management releated modules (begin) -->
        <module>pulsar-package-management</module>
        <!-- package management releated modules (end) -->

        <!-- all these 3 modules should be put at the end in this exact sequence -->
        <module>distribution</module>
        <module>docker</module>
        <module>tests</module>

        <module>microbench</module>
      </modules>
    </profile>

    <!-- core profile focused of pulsar java modules -->
    <profile>
      <id>core-modules</id>
      <properties>
        <skipSourceReleaseAssembly>true</skipSourceReleaseAssembly>
      </properties>
      <modules>
        <module>buildtools</module>
        <module>testmocks</module>
        <module>managed-ledger</module>
        <module>pulsar-common</module>
        <module>pulsar-bom</module>
        <module>pulsar-broker-common</module>
        <module>pulsar-broker</module>
        <module>pulsar-cli-utils</module>
        <module>pulsar-client-api</module>
        <module>pulsar-client</module>
        <module>pulsar-client-admin-api</module>
        <module>pulsar-client-admin</module>
        <module>pulsar-client-tools-api</module>
        <module>pulsar-client-tools</module>
        <module>pulsar-client-tools-customcommand-example</module>
        <module>pulsar-client-tools-test</module>
        <module>pulsar-docs-tools</module>
        <module>pulsar-websocket</module>
        <module>pulsar-proxy</module>
        <module>pulsar-testclient</module>
        <module>pulsar-broker-auth-oidc</module>
        <module>pulsar-broker-auth-sasl</module>
        <module>pulsar-client-auth-sasl</module>
        <module>pulsar-config-validation</module>

        <!-- transaction related modules -->
        <module>pulsar-transaction</module>

        <!-- functions-related modules -->
        <module>pulsar-functions</module>

        <!-- connector-related modules -->
        <module>pulsar-io</module>

        <!-- Bouncy Castle Provider loaders-->
        <module>bouncy-castle</module>

        <module>pulsar-client-messagecrypto-bc</module>

        <!-- all these modules should be put at the end in this exact sequence -->
        <module>distribution</module>
        <module>pulsar-metadata</module>

        <!-- package management releated modules (begin) -->
        <module>pulsar-package-management</module>
        <!-- package management releated modules (end) -->
      </modules>
    </profile>

    <!--
         Configure Google Error Prone static code analyser, http://errorprone.info

         usage:
         activate profile "errorprone"

         It is required to add "lombok.addJavaxGeneratedAnnotation = true" to lombok.config
         temporarily before running the analysis.

         usage example:
         echo lombok.addJavaxGeneratedAnnotation=true >> lombok.config
         mvn -Perrorprone,main compile

         Revisiting warnings and errors is possible in IntelliJ after activating
         errorprone and main in "Maven->Profiles" and choosing
         "Build->Rebuild Project"
         Compiling all Pulsar projects in IntelliJ requires some manual tweaks to get the
         shaded projects to pass compilation. In some cases, it's better to mark the project
         ignored in IntelliJ by right clicking the project in IntelliJ's maven view and
         choosing "Ignore Projects". After "Reload All Maven Projects" and a rebuild, it might
         be possible to proceed compiling the remaining projects.
    -->
    <profile>
      <id>errorprone</id>
      <build>
        <plugins>
          <plugin>
            <groupId>org.apache.maven.plugins</groupId>
            <artifactId>maven-compiler-plugin</artifactId>
            <configuration>
              <fork>true</fork>
              <meminitial>128m</meminitial>
              <maxmem>1024m</maxmem>
              <compilerArgs combine.children="append">
                <arg>-XDcompilePolicy=simple</arg>
                <arg>-Xlint:-options</arg>
                <!-- configure Error Prone . Disable some checks that crash the compiler or are annoying -->
                <!-- the following argument must be kept on one line when building with JDK8 -->
                <arg>-Xplugin:ErrorProne -XepExcludedPaths:.*/target/generated-sources/.* -XepDisableWarningsInGeneratedCode -Xep:UnusedVariable:OFF -Xep:FallThrough:OFF -Xep:OverrideThrowableToString:OFF -Xep:UnusedMethod:OFF -Xep:StringSplitter:OFF -Xep:CanonicalDuration:OFF -Xep:Slf4jDoNotLogMessageOfExceptionExplicitly:WARN -Xep:Slf4jSignOnlyFormat:WARN -Xep:Slf4jFormatShouldBeConst:WARN -Xep:Slf4jLoggerShouldBePrivate:WARN -Xep:Slf4jLoggerShouldBeNonStatic:OFF</arg>
                <arg>-J--add-exports=jdk.compiler/com.sun.tools.javac.api=ALL-UNNAMED</arg>
                <arg>-J--add-exports=jdk.compiler/com.sun.tools.javac.file=ALL-UNNAMED</arg>
                <arg>-J--add-exports=jdk.compiler/com.sun.tools.javac.main=ALL-UNNAMED</arg>
                <arg>-J--add-exports=jdk.compiler/com.sun.tools.javac.model=ALL-UNNAMED</arg>
                <arg>-J--add-exports=jdk.compiler/com.sun.tools.javac.parser=ALL-UNNAMED</arg>
                <arg>-J--add-exports=jdk.compiler/com.sun.tools.javac.processing=ALL-UNNAMED</arg>
                <arg>-J--add-exports=jdk.compiler/com.sun.tools.javac.tree=ALL-UNNAMED</arg>
                <arg>-J--add-exports=jdk.compiler/com.sun.tools.javac.util=ALL-UNNAMED</arg>
                <arg>-J--add-opens=jdk.compiler/com.sun.tools.javac.code=ALL-UNNAMED</arg>
                <arg>-J--add-opens=jdk.compiler/com.sun.tools.javac.comp=ALL-UNNAMED</arg>
              </compilerArgs>
              <annotationProcessorPaths combine.children="append">
                <path>
                  <groupId>com.google.errorprone</groupId>
                  <artifactId>error_prone_core</artifactId>
                  <version>${errorprone.version}</version>
                </path>
                <path>
                  <groupId>org.mockito</groupId>
                  <artifactId>mockito-errorprone</artifactId>
                  <version>${mockito.version}</version>
                </path>
                <!-- add https://github.com/KengoTODA/errorprone-slf4j Error Prone plugin -->
                <!-- detects slf4j misusage. -->
                <path>
                  <groupId>jp.skypencil.errorprone.slf4j</groupId>
                  <artifactId>errorprone-slf4j</artifactId>
                  <version>${errorprone-slf4j.version}</version>
                </path>
              </annotationProcessorPaths>
            </configuration>
          </plugin>
        </plugins>
      </build>
    </profile>
    <profile>
      <id>integrationTests</id>
      <modules>
        <module>tests</module>
      </modules>
    </profile>
    <profile>
      <id>skip-all</id>
      <properties>
        <maven.main.skip>true</maven.main.skip>
        <maven.test.skip>true</maven.test.skip>
        <skipSourceReleaseAssembly>true</skipSourceReleaseAssembly>
        <skipBuildDistribution>true</skipBuildDistribution>
        <spotbugs.skip>true</spotbugs.skip>
        <license.skip>true</license.skip>
        <rat.skip>true</rat.skip>
        <assembly.skipAssembly>true</assembly.skipAssembly>
        <shadePluginPhase>none</shadePluginPhase>
        <narPluginPhase>none</narPluginPhase>
        <skipDocker>true</skipDocker>
      </properties>
      <build>
        <plugins>
          <plugin>
            <groupId>org.apache.maven.plugins</groupId>
            <artifactId>maven-compiler-plugin</artifactId>
            <executions>
              <execution>
                <id>default-testCompile</id>
                <goals>
                  <goal>testCompile</goal>
                </goals>
                <phase>none</phase>
              </execution>
            </executions>
          </plugin>
          <plugin>
            <groupId>org.apache.maven.plugins</groupId>
            <artifactId>maven-surefire-plugin</artifactId>
            <executions>
              <execution>
                <id>default-test</id>
                <goals>
                  <goal>test</goal>
                </goals>
                <phase>none</phase>
              </execution>
            </executions>
          </plugin>
        </plugins>
      </build>
    </profile>
    <profile>
      <id>owasp-dependency-check</id>
      <build>
        <plugins>
          <plugin>
            <groupId>org.owasp</groupId>
            <artifactId>dependency-check-maven</artifactId>
            <version>${dependency-check-maven.version}</version>
            <configuration>
              <suppressionFiles>
                <suppressionFile>${pulsar.basedir}/src/owasp-dependency-check-false-positives.xml</suppressionFile>
                <suppressionFile>${pulsar.basedir}/src/owasp-dependency-check-suppressions.xml</suppressionFile>
              </suppressionFiles>
              <failBuildOnCVSS>7</failBuildOnCVSS>
              <msbuildAnalyzerEnabled>false</msbuildAnalyzerEnabled>
              <nodeAnalyzerEnabled>false</nodeAnalyzerEnabled>
              <yarnAuditAnalyzerEnabled>false</yarnAuditAnalyzerEnabled>
              <pyDistributionAnalyzerEnabled>false</pyDistributionAnalyzerEnabled>
              <pyPackageAnalyzerEnabled>false</pyPackageAnalyzerEnabled>
              <pipAnalyzerEnabled>false</pipAnalyzerEnabled>
              <pipfileAnalyzerEnabled>false</pipfileAnalyzerEnabled>
              <retireJsAnalyzerEnabled>false</retireJsAnalyzerEnabled>
              <msbuildAnalyzerEnabled>false</msbuildAnalyzerEnabled>
              <mixAuditAnalyzerEnabled>false</mixAuditAnalyzerEnabled>
              <nugetconfAnalyzerEnabled>false</nugetconfAnalyzerEnabled>
              <assemblyAnalyzerEnabled>false</assemblyAnalyzerEnabled>
            </configuration>
            <executions>
              <execution>
                <goals>
                  <goal>aggregate</goal>
                </goals>
              </execution>
            </executions>
          </plugin>
        </plugins>
      </build>
      <reporting>
        <plugins>
          <plugin>
            <groupId>org.owasp</groupId>
            <artifactId>dependency-check-maven</artifactId>
            <version>${dependency-check-maven.version}</version>
            <reportSets>
              <reportSet>
                <reports>
                  <report>aggregate</report>
                </reports>
              </reportSet>
            </reportSets>
          </plugin>
        </plugins>
      </reporting>
    </profile>

    <profile>
      <id>pulsar-io-tests</id>
      <modules>
        <module>pulsar-io</module>
      </modules>
    </profile>

    <profile>
      <id>pulsar-io-elastic-tests</id>
      <modules>
        <module>pulsar-io</module>
      </modules>
    </profile>

    <profile>
      <id>pulsar-io-kafka-connect-tests</id>
      <modules>
        <module>pulsar-io</module>
      </modules>
    </profile>

    <profile>
      <id>microbench</id>
      <modules>
        <module>microbench</module>
      </modules>
      <properties>
        <skipSourceReleaseAssembly>true</skipSourceReleaseAssembly>
        <skipBuildDistribution>true</skipBuildDistribution>
        <spotbugs.skip>true</spotbugs.skip>
        <license.skip>true</license.skip>
        <rat.skip>true</rat.skip>
        <assembly.skipAssembly>true</assembly.skipAssembly>
        <narPluginPhase>none</narPluginPhase>
        <skipDocker>true</skipDocker>
        <skipTests>true</skipTests>
        <checkstyle.skip>true</checkstyle.skip>
      </properties>
    </profile>
  </profiles>

  <repositories>
    <repository>
      <id>central</id>
      <layout>default</layout>
      <url>https://repo1.maven.org/maven2</url>
      <snapshots>
        <enabled>false</enabled>
      </snapshots>
    </repository>
    <repository>
      <id>confluent</id>
      <url>https://packages.confluent.io/maven/</url>
      <snapshots>
        <enabled>false</enabled>
      </snapshots>
    </repository>
    <repository>
      <id>maven.restlet.org</id>
      <name>maven.restlet.org</name>
      <url>https://maven.restlet.talend.com</url>
      <snapshots>
        <enabled>false</enabled>
      </snapshots>
    </repository>
  </repositories>
</project><|MERGE_RESOLUTION|>--- conflicted
+++ resolved
@@ -1429,18 +1429,18 @@
       </dependency>
 
       <dependency>
-<<<<<<< HEAD
+        <groupId>io.rest-assured</groupId>
+        <artifactId>rest-assured</artifactId>
+        <version>${restassured.version}</version>
+        <scope>test</scope>
+      </dependency>
+
+      <dependency>
         <groupId>io.opentelemetry</groupId>
         <artifactId>opentelemetry-bom</artifactId>
         <version>${opentelemetry.version}</version>
         <type>pom</type>
         <scope>import</scope>
-=======
-        <groupId>io.rest-assured</groupId>
-        <artifactId>rest-assured</artifactId>
-        <version>${restassured.version}</version>
-        <scope>test</scope>
->>>>>>> fdeb191a
       </dependency>
     </dependencies>
   </dependencyManagement>
